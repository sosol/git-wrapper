--- conflicted
+++ resolved
@@ -1,11 +1,6 @@
 (ns gitwrapper.utils
   (:gen-class 
-<<<<<<< HEAD
-   :methods [^:static [fetchLite [String, String, String, String] void]]
-            [^:static [getBranchHead [String, String] String]])
-=======
    :methods [^:static [fetchLite [String, String, String, String] void]])
->>>>>>> 4197c7a4
   (:require [clojure.java.io :as io] 
             [clojure.java.shell :as shell]
             [clojure.string :as st])
